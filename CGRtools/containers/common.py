--- conflicted
+++ resolved
@@ -325,23 +325,9 @@
 
     def __and__(self, other):
         """
-<<<<<<< HEAD
-        s = self.subgraph(atoms)
-        if as_view:
-            s.add_atom = s.add_bond = s.delete_atom = s.delete_bond = frozen  # more informative exception
-            s._meta = s.graph
-            s._bonds = s._adj
-            s._atoms = s._node
-            return s
-        s = s.copy()
-        if not meta:
-            s.graph.clear()
-        return s
-=======
         substructure of graph
         """
         return self.substructure(other)
->>>>>>> 4cac2eb9
 
     def __sub__(self, other):
         """
